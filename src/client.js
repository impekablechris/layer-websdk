--- conflicted
+++ resolved
@@ -1360,8 +1360,8 @@
    */
   'messages:change',
 
-  /**
-<<<<<<< HEAD
+
+  /**
    * A call to layer.Message.load has completed successfully
    *
    * @event
@@ -1372,8 +1372,6 @@
 
 
   /**
-=======
->>>>>>> ee5b7ead
    * A Conversation has been deleted from the server.
    *
    * Caused by either a successful call to layer.Conversation.delete() on the Conversation
