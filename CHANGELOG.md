# Javascript SDK Change Log

<<<<<<< HEAD
=======
## 1.0.3

* Fixes support for Query.dataType == layer.Query.InstanceDataType in handling Message ID change events.

>>>>>>> a86c8a24
## 1.0.2

* Fixes support for the `sessionToken` in the constructor; broken with the introduction of the `isTrustedDevice` property. This is used as part of the [Alternate Authentication Process](https://developer.layer.com/docs/websdk#the-alternate-authentication-process).

## 1.0.1

* Adds `isTrustedDevice` property to layer.Client which defaults to false.  If this is false, session tokens will NOT be written to localStorage, and will not be restored next time the page reloads.

## 1.0.0

* Updated version number and language from beta to GA

## 0.9.3

* Minor bug fix to layer.Query

## 0.9.2

#### Public API Changes

* layer.Conversation
  * The `delete` method now requires a layer.Constant.DELETION_MODE argument and no longer supports Boolean arguments.
* Adds `isNew` `isSaving`, `isSynced` and `isSaved` methods; these will show up as properties when calling toObject().
* layer.Message
  * The `recipientStatus` property now returns layer.RECEIPT_STATE.PENDING for any recipient to whom the Message has not yet been sent
  * The `getImageURLs` method has been removed.
  * The `delete` method now requires a layer.Constant.DELETION_MODE argument and no longer supports Boolean arguments.
  * Adds `isNew` `isSaving`, `isSynced` and `isSaved` methods; these will show up as properties when calling toObject().
  * Removes the `isSending` property; use `isSaving` instead; `isSaving` will show up as a property for immutable objects.
* layer.MessagePart
  * The `fetchContent` method now triggers an `content-loaded-error` event if it fails to load the Content (content has expired for example, and must be refreshed)
* layer.Query
  * Now runs query as soon as client is ready (for queries created prior to Ready).
* layer.TypingIndicators.TypingListener
  * Now has a setInput method that can be used to change what input the Listener is monitoring when sending
    typing indicators to other users.
* layer.Client
  * Adds registerIOSPushToken() method for push notification support in hybrid apps
  * Adds registerAndroidPushToken() method for push notification support in hybrid apps
  * Adds unregisterPushToken() method
* layer.User
  * Flagged as a private class; it is recommended that you not use this until `v1.1` which will have Identity Management.

#### Bug Fixes

* A round of memory leak fixes

## 0.9.1

#### Bug Fixes

* layer.MessagePart now loads new Rich Content downloadUrl and expiration dates whenever Query reloads the Message.

#### Public API Changes

* layer.Query
  * The `dataType` property is now set with static properties, either layer.Query.InstanceDataType or layer.Query.ObjectDataType
  * A `paginationWindow` property larger than the maximum page size that then automatically loads multiple pages is no longer supported.  A paginationWindow larger than the maximum page size will be automatically adjusted to the maximum page size (a value of 500 will be changed to `query.data.length + 100` if its too large)
  * There is now a `totalSize` property reporting on the total number of results of the query there are on the server.
  * There is now a `size` property reporting on the total number of results of the query have been loaded from the server.
  * Previously you subscribe to `change` event and check the `evt.type` for values of `data`, `insert`, `remove`, `reset` and `property`.
    This still works, but now you can *also* choose to subscribe to `change:data`, `change:insert`, `change:remove`, `change:reset` and `change:property`.
* layer.TypingIndicators.TypingListener
  * Change to constructor parameters.  If using `client.createTypingListener` then it does not affect you
* layer.TypingIndicators.TypingPublisher
  * Change to constructor parameters.  If using `client.createTypingPublisher` then it does not affect you

#### Fixes

* Fixes issues with websocket reconnect logic

## 0.9.0 Public Beta Launch

#### Public API Changes

* layer.Client.createConversation now defaults to creating Distinct Conversations.


## 0.1.4

#### Public API Changes

* layer.Client
  * Now has an `online` event for reporting on whether it is or is not connected to the server.
  * Now clears all queries and reloads their data from the server if disconnected more than 30 hours

## 0.1.3

#### Public API Changes

* layer.Message
  * Now has an `isSending` property
  * Removes the `isLoaded` method
  * Adds the `isLoading` property
* layer.Conversation
  * Removes the `isLoaded` method
  * Adds the `isLoading` property
* layer.Client
  * Now supports a logLevel property with enhanced logging support
  * Adds `messages:notify` event which can be used to help drive desktop notifications more reliably than the `messages:add` event.

#### Fixes

* Fixes to error handling in websocket requests that timeout

## 0.1.2

#### Public API Changes

* layer.MessagePart
   * Now has a `hasContent` property
   * `loadContent()` method has been renamed to fetchContent
   * `fetchContent` now triggers a messages:change event on completion.
   * `content` property has been removed; this is now a private property
   * layer.MessagePart now has a `url` property; returns "" if url has expired.
   * `url` will be set asynchronously by calling `fetchContent()`
     This url will be to a resource cached in the browser.
   * `url` will be set asynchronously by calling `layer.MessagePart.fetchStream()`.
      This url will point to a remote resource, but this is an expiring URL.
   * The expiring url will be cleared when it has expired, requiring another
   call to fetchStream():
```
   function render(part) {}
    if (part.url) {
      return "<img src='{part.url}' />";
    } else {
      part.fetchStream(() => this.rerender());
      return "<img src='' />";
    }
  }
```
* layer.Client now provides a layer.Client.getMessagePart(id) method

#### Fixes

* Fixes to read receipts; no longer sends read receipt if already marked as read
* Fixes to Websocket reconnect logic insures that missed events are requested

## 0.1.1

#### Public API Changes

* `authenticated-expired` event has been replaced with `deauthenticated` event.
* layer.Query and layer.QueryBuilder now support a `sortBy` property which allows for sorting by `lastMessage.sentAt` or `createdAt`.
* Removes option to use XHR instead of websocket for sending messages and conversations
* `message.sendReceipt('read')` now sets the `isRead` property.
* Websocket PATCH events will load the object from the server if it isn't already cached; patch events are not emitted locally but the conversations:add/messages:add event will trigger showing the current state of the newly loaded object.
* Message.sentBy will now always have a value, even if the message is not yet sent.
* Message.isSending property has been added
* Fixes to layer.Query enable Message Queries to populate with the Conversation's lastMessage while waiting for the rest of the messages to load.
* Fixes to layer.Query now ignore any response but the most recent response (occurs when quickly changing between query predicates)


## 0.1.0

#### Public API Changes

* `client.getObject()` is now a protected method; use `client.getConversation()` or `client.getMessage()` instead
* `client.getConversation(id)` no longer loads the Conversation from the server if its not cached; `client.getConversation(id, true)` WILL load the Conversation from the server if its not cached.
* `client.getMessage(id)` no longer loads the Message from the server if its not cached; `client.getMessage(id, true)` WILL load the Message from the server if its not cached.<|MERGE_RESOLUTION|>--- conflicted
+++ resolved
@@ -1,12 +1,9 @@
 # Javascript SDK Change Log
 
-<<<<<<< HEAD
-=======
 ## 1.0.3
 
 * Fixes support for Query.dataType == layer.Query.InstanceDataType in handling Message ID change events.
 
->>>>>>> a86c8a24
 ## 1.0.2
 
 * Fixes support for the `sessionToken` in the constructor; broken with the introduction of the `isTrustedDevice` property. This is used as part of the [Alternate Authentication Process](https://developer.layer.com/docs/websdk#the-alternate-authentication-process).
